{
    "name": "@pulumi/eks",
    "version": "${VERSION}",
    "description": "Pulumi Amazon Web Services (AWS) EKS Components.",
    "license": "Apache-2.0",
    "keywords": [
        "pulumi",
        "aws",
        "eks"
    ],
    "homepage": "https://pulumi.io",
    "repository": "https://github.com/pulumi/eks",
    "dependencies": {
        "@pulumi/aws": "^0.16.0",
        "@pulumi/kubernetes": "^v0.17.0",
<<<<<<< HEAD
        "@pulumi/pulumi": "^0.16.0"
=======
        "@pulumi/pulumi": "dev",
        "which": "^1.3.1"
>>>>>>> 2f284d65
    },
    "devDependencies": {
        "@types/node": "^8.0.26",
        "@types/which": "^1.3.1",
        "tslint": "^5.7.0",
        "typescript": "^2.6.2"
    }
}<|MERGE_RESOLUTION|>--- conflicted
+++ resolved
@@ -13,12 +13,8 @@
     "dependencies": {
         "@pulumi/aws": "^0.16.0",
         "@pulumi/kubernetes": "^v0.17.0",
-<<<<<<< HEAD
-        "@pulumi/pulumi": "^0.16.0"
-=======
-        "@pulumi/pulumi": "dev",
+        "@pulumi/pulumi": "^0.16.0",
         "which": "^1.3.1"
->>>>>>> 2f284d65
     },
     "devDependencies": {
         "@types/node": "^8.0.26",
